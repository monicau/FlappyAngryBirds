--- conflicted
+++ resolved
@@ -179,12 +179,7 @@
 	},
 
 	left: function(){
-<<<<<<< HEAD
 		if (this.bird.alive == false || !this.hasStarted) {
-=======
-		this.zoom.play();
-		if (this.bird.alive == false) {
->>>>>>> f17c0ee0
 			return;
 		}
 		this.zoom.play();
@@ -196,12 +191,7 @@
 	},
 
 	right: function(){
-<<<<<<< HEAD
 		if (this.bird.alive == false || !this.hasStarted) {
-=======
-		this.zoom.play();
-		if (this.bird.alive == false) {
->>>>>>> f17c0ee0
 			return;
 		}
 		this.zoom.play();
