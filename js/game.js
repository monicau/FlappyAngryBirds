--- conflicted
+++ resolved
@@ -151,14 +151,11 @@
 			this.pipes.forEachAlive(function(p) {
 				p.body.velocity.x = 0;
 			}, this);	
-<<<<<<< HEAD
 			this.highScore.text = "hi im a high score";	
-=======
 			if(!this.restartButton) {
 				$('#btn-restart-game').prop('disabled', false);
 				this.restartButton = true;
 			}
->>>>>>> f8cb446c
 		}
 	},
 
